# SimpleResultMonad

A lightweight, simple, extensible, and type-safe Result monad for C#/.NET, supporting functional error handling, monadic chaining, and pattern matching.
Use this small package, that you can easily understand yourself, to help enable Functional practices in your C# project.

## Features

- **Type-safe success and failure results**
- **Extensible error codes** (define your own)
- **Monadic chaining** with `.Then(...)`
- **Pattern matching** made easy

---

## Installation

```
dotnet add package SimpleResultMonad
```

---

## API Overview

(That's it, 4 Types and 1 Function!)

- `ResultSuccess<T>(T data, string? message = null)`
- `ResultFailure<T>(string? message, ResultErrorCode errorCode, Exception? exception = null)`
- `Result<T>` (base type)
- `ResultErrorCode` (extensible error code type)
- `.Then(...)` extension method for chaining


## Example: Full Flow


```cs
public static class MyErrorCodes
{
  public static readonly ResultErrorCode EmployeeAlreadyExists = new("EmployeeAlreadyExists");
<<<<<<< HEAD
  public static readonly ResultErrorCode InvalidEmployeeData = new("InvalidEmployeeData"); }

  var employee = new Employee { Name = "Alice", Email = "alice@example.com" };

  var result = ValidateEmployee(employee)
                .Then(emp => CheckEmployeeDoesNotExist(emp))
                .Then(emp => SaveEmployee(emp))
                .Then(emp => SendWelcomeEmail(emp));
  switch (result)
  {
    case ResultSuccess<Employee> s: Console.WriteLine($"Employee onboarded: {s.Data.Name}"); break;
    case ResultFailure<Employee> f when f.ErrorCode == MyErrorCodes.EmployeeAlreadyExists: Console.WriteLine("Employee already exists."); break;
    case ResultFailure<Employee> f when f.ErrorCode == MyErrorCodes.InvalidEmployeeData: Console.WriteLine("Invalid employee data."); break;
    case ResultFailure<Employee> f: Console.WriteLine($"Other error: {f.ErrorCode.Code} - {f.Message}"); break;
  }
=======
  public static readonly ResultErrorCode InvalidEmployeeData = new("InvalidEmployeeData");
}
>>>>>>> 04b6ebb3
```

---
## Async Chaining

You can chain asynchronous operations using the async overloads of `.Then`.
To transition a sync chain into async, use `.ToAsync()`. 
Once, you've had 1 async call, all subsequent steps can be either synchronous or asynchronous.

**Example: Chaining async functions**

```cs
<<<<<<< HEAD
// Starting sync, chaining into later async calls
    var result = await ValidateEmployee(employee) // sync
    .ToAsync() // now async or sync call follow
    .Then(async emp => await CheckEmployeeDoesNotExistAsync(emp)) 
    .Then(emp => NormalizeEmployeeData(emp))
    .Then(async emp => await SaveEmployeeToDbAsync(emp))
    .Then(emp => new ResultSuccess<string>($"Employee {emp.Name} onboarded successfully!"));
=======
var employee = new Employee { Name = "Alice", Email = "alice@example.com" };
var result = ValidateEmployee(employee)
  .Then(emp => CheckEmployeeDoesNotExist(emp))
  .Then(emp => SaveEmployee(emp))
  .Then(emp => SendWelcomeEmail(emp));
>>>>>>> 04b6ebb3
```

---

### 1. Define Your Own Error Codes

You can define custom error codes in your application for domain-specific errors:

```cs
<<<<<<< HEAD
public static class MyErrorCodes
{
  public static readonly ResultErrorCode EmployeeAlreadyExists = new("EmployeeAlreadyExists");
  public static readonly ResultErrorCode InvalidEmployeeData = new("InvalidEmployeeData");
=======
switch (result)
{
  case ResultSuccess<Employee> s: Console.WriteLine($"Employee onboarded: {s.Data.Name}"); break;
  case ResultFailure<Employee> f when f.ErrorCode == MyErrorCodes.EmployeeAlreadyExists: Console.WriteLine("Employee already exists."); break;
  case ResultFailure<Employee> f when f.ErrorCode == MyErrorCodes.InvalidEmployeeData: Console.WriteLine("Invalid employee data."); break;
  case ResultFailure<Employee> f: Console.WriteLine($"Other error: {f.ErrorCode.Code} - {f.Message}"); break;
>>>>>>> 04b6ebb3
}
```

---

### 2. Chain Operations with `.Then`

Chain together multiple operations, each returning a `Result<T>`. If any step fails, the chain short-circuits and returns the failure.
All behavior contained to 2 types, no exception side-effects.

```cs
<<<<<<< HEAD
var employee = new Employee { Name = "Alice", Email = "alice@example.com" };
var result = ValidateEmployee(employee)
  .Then(emp => CheckEmployeeDoesNotExist(emp))
  .Then(emp => SaveEmployee(emp))
  .Then(emp => SendWelcomeEmail(emp));
=======
public static class MyErrorCodes
{
  public static readonly ResultErrorCode EmployeeAlreadyExists = new("EmployeeAlreadyExists");
  public static readonly ResultErrorCode InvalidEmployeeData = new("InvalidEmployeeData"); }

  var employee = new Employee { Name = "Alice", Email = "alice@example.com" };

  var result = ValidateEmployee(employee)
                .Then(emp => CheckEmployeeDoesNotExist(emp))
                .Then(emp => SaveEmployee(emp))
                .Then(emp => SendWelcomeEmail(emp));
  switch (result)
  {
    case ResultSuccess<Employee> s: Console.WriteLine($"Employee onboarded: {s.Data.Name}"); break;
    case ResultFailure<Employee> f when f.ErrorCode == MyErrorCodes.EmployeeAlreadyExists: Console.WriteLine("Employee already exists."); break;
    case ResultFailure<Employee> f when f.ErrorCode == MyErrorCodes.InvalidEmployeeData: Console.WriteLine("Invalid employee data."); break;
    case ResultFailure<Employee> f: Console.WriteLine($"Other error: {f.ErrorCode.Code} - {f.Message}"); break;
  }
>>>>>>> 04b6ebb3
```

---

### 3. Pattern Match on the Result

Handle each outcome explicitly using pattern matching on the ResultFailure.ErrorCode:
Define what to do on success, and then how to handle various ErrorCode scenarios (if needed).

```cs
switch (result)
{
  case ResultSuccess<Employee> s: Console.WriteLine($"Employee onboarded: {s.Data.Name}"); break;
  case ResultFailure<Employee> f when f.ErrorCode == MyErrorCodes.EmployeeAlreadyExists: Console.WriteLine("Employee already exists."); break;
  case ResultFailure<Employee> f when f.ErrorCode == MyErrorCodes.InvalidEmployeeData: Console.WriteLine("Invalid employee data."); break;
  case ResultFailure<Employee> f: Console.WriteLine($"Other error: {f.ErrorCode.Code} - {f.Message}"); break;
}
```


## License

MIT

---

**ResultMonad** makes functional error handling in C# easy, robust, and extensible.  
Define your own error codes, chain operations, and handle results with confidence!
<|MERGE_RESOLUTION|>--- conflicted
+++ resolved
@@ -1,7 +1,6 @@
 # SimpleResultMonad
 
-A lightweight, simple, extensible, and type-safe Result monad for C#/.NET, supporting functional error handling, monadic chaining, and pattern matching.
-Use this small package, that you can easily understand yourself, to help enable Functional practices in your C# project.
+A simple, extensible, and type-safe Result monad for C#/.NET, supporting functional error handling, monadic chaining, and pattern matching.
 
 ## Features
 
@@ -38,7 +37,6 @@
 public static class MyErrorCodes
 {
   public static readonly ResultErrorCode EmployeeAlreadyExists = new("EmployeeAlreadyExists");
-<<<<<<< HEAD
   public static readonly ResultErrorCode InvalidEmployeeData = new("InvalidEmployeeData"); }
 
   var employee = new Employee { Name = "Alice", Email = "alice@example.com" };
@@ -54,10 +52,6 @@
     case ResultFailure<Employee> f when f.ErrorCode == MyErrorCodes.InvalidEmployeeData: Console.WriteLine("Invalid employee data."); break;
     case ResultFailure<Employee> f: Console.WriteLine($"Other error: {f.ErrorCode.Code} - {f.Message}"); break;
   }
-=======
-  public static readonly ResultErrorCode InvalidEmployeeData = new("InvalidEmployeeData");
-}
->>>>>>> 04b6ebb3
 ```
 
 ---
@@ -70,7 +64,6 @@
 **Example: Chaining async functions**
 
 ```cs
-<<<<<<< HEAD
 // Starting sync, chaining into later async calls
     var result = await ValidateEmployee(employee) // sync
     .ToAsync() // now async or sync call follow
@@ -78,13 +71,6 @@
     .Then(emp => NormalizeEmployeeData(emp))
     .Then(async emp => await SaveEmployeeToDbAsync(emp))
     .Then(emp => new ResultSuccess<string>($"Employee {emp.Name} onboarded successfully!"));
-=======
-var employee = new Employee { Name = "Alice", Email = "alice@example.com" };
-var result = ValidateEmployee(employee)
-  .Then(emp => CheckEmployeeDoesNotExist(emp))
-  .Then(emp => SaveEmployee(emp))
-  .Then(emp => SendWelcomeEmail(emp));
->>>>>>> 04b6ebb3
 ```
 
 ---
@@ -94,19 +80,10 @@
 You can define custom error codes in your application for domain-specific errors:
 
 ```cs
-<<<<<<< HEAD
 public static class MyErrorCodes
 {
   public static readonly ResultErrorCode EmployeeAlreadyExists = new("EmployeeAlreadyExists");
   public static readonly ResultErrorCode InvalidEmployeeData = new("InvalidEmployeeData");
-=======
-switch (result)
-{
-  case ResultSuccess<Employee> s: Console.WriteLine($"Employee onboarded: {s.Data.Name}"); break;
-  case ResultFailure<Employee> f when f.ErrorCode == MyErrorCodes.EmployeeAlreadyExists: Console.WriteLine("Employee already exists."); break;
-  case ResultFailure<Employee> f when f.ErrorCode == MyErrorCodes.InvalidEmployeeData: Console.WriteLine("Invalid employee data."); break;
-  case ResultFailure<Employee> f: Console.WriteLine($"Other error: {f.ErrorCode.Code} - {f.Message}"); break;
->>>>>>> 04b6ebb3
 }
 ```
 
@@ -118,32 +95,11 @@
 All behavior contained to 2 types, no exception side-effects.
 
 ```cs
-<<<<<<< HEAD
 var employee = new Employee { Name = "Alice", Email = "alice@example.com" };
 var result = ValidateEmployee(employee)
   .Then(emp => CheckEmployeeDoesNotExist(emp))
   .Then(emp => SaveEmployee(emp))
   .Then(emp => SendWelcomeEmail(emp));
-=======
-public static class MyErrorCodes
-{
-  public static readonly ResultErrorCode EmployeeAlreadyExists = new("EmployeeAlreadyExists");
-  public static readonly ResultErrorCode InvalidEmployeeData = new("InvalidEmployeeData"); }
-
-  var employee = new Employee { Name = "Alice", Email = "alice@example.com" };
-
-  var result = ValidateEmployee(employee)
-                .Then(emp => CheckEmployeeDoesNotExist(emp))
-                .Then(emp => SaveEmployee(emp))
-                .Then(emp => SendWelcomeEmail(emp));
-  switch (result)
-  {
-    case ResultSuccess<Employee> s: Console.WriteLine($"Employee onboarded: {s.Data.Name}"); break;
-    case ResultFailure<Employee> f when f.ErrorCode == MyErrorCodes.EmployeeAlreadyExists: Console.WriteLine("Employee already exists."); break;
-    case ResultFailure<Employee> f when f.ErrorCode == MyErrorCodes.InvalidEmployeeData: Console.WriteLine("Invalid employee data."); break;
-    case ResultFailure<Employee> f: Console.WriteLine($"Other error: {f.ErrorCode.Code} - {f.Message}"); break;
-  }
->>>>>>> 04b6ebb3
 ```
 
 ---
